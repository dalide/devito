--- conflicted
+++ resolved
@@ -23,11 +23,7 @@
 from devito.visitors import (FindSymbols, FindScopes, ResolveIterationVariable,
                              SubstituteExpression, Transformer, NestedTransformer)
 from devito.exceptions import InvalidArgument, InvalidOperator
-<<<<<<< HEAD
 from devito.arguments import ArgumentProvider, ScalarArgument, log_args
-=======
-from devito.arguments import ScalarArgument, log_args, ArgumentProvider
->>>>>>> 69d0f699
 
 
 class Operator(Function):
@@ -125,15 +121,10 @@
         d_parents = [d.parent for d in dims if hasattr(d, 'parent')]
 
         self.dims = list(set(dims + d_parents))
-<<<<<<< HEAD
-        assert(all(isinstance(i, ArgumentProvider)
-                   for i in self.symbolic_data + self.dims))
-=======
 
         assert(all(isinstance(i, ArgumentProvider) for i in self.symbolic_data +
                    self.dims))
 
->>>>>>> 69d0f699
         parameters = list(set(parameters + d_parents))
 
         # Translate into backend-specific representation (e.g., GPU, Yask)
@@ -222,14 +213,9 @@
     def _dle_arguments(self, dim_sizes):
         # Add user-provided block sizes, if any
         dle_arguments = OrderedDict()
-<<<<<<< HEAD
-        for i in self._dle_state.arguments:
-            dim_size = dim_sizes.get(i.original_dim.name, i.original_dim.value)
-=======
         auto_tune = True
         for i in self.dle_arguments:
-            dim_size = dim_sizes.get(i.original_dim.name, i.original_dim.size)
->>>>>>> 69d0f699
+            dim_size = dim_sizes.get(i.original_dim.name, i.original_dim.value)
             if dim_size is None:
                 error('Unable to derive size of dimension %s from defaults. '
                       'Please provide an explicit value.' % i.original_dim.name)
